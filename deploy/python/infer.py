--- conflicted
+++ resolved
@@ -42,11 +42,7 @@
 SUPPORT_MODELS = {
     'YOLO', 'RCNN', 'SSD', 'Face', 'FCOS', 'SOLOv2', 'TTFNet', 'S2ANet', 'JDE',
     'FairMOT', 'DeepSORT', 'GFL', 'PicoDet', 'CenterNet', 'TOOD', 'RetinaNet',
-<<<<<<< HEAD
-    'StrongBaseline', 'STGCN', 'YOLOX', 'PPHGNet', 'YOLOv5'
-=======
-    'StrongBaseline', 'STGCN', 'YOLOX', 'PPHGNet', 'PPLCNet'
->>>>>>> 842b2be5
+    'StrongBaseline', 'STGCN', 'YOLOX', 'PPHGNet', 'PPLCNet', 'YOLOv5',
 }
 
 
