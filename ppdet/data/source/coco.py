--- conflicted
+++ resolved
@@ -152,7 +152,6 @@
                     y2 = y1 + box_h
                     eps = 1e-5
                     if inst['area'] > 0 and x2 - x1 > eps and y2 - y1 > eps:
-<<<<<<< HEAD
                         if not self.norm_bbox:
                             inst['clean_bbox'] = [
                                 round(float(x), 3) for x in [x1, y1, x2, y2]
@@ -167,11 +166,6 @@
                             ]
                         if is_rbox_anno:
                             inst['clean_rbox'] = [xc, yc, box_w, box_h, angle]
-=======
-                        inst['clean_bbox'] = [
-                            round(float(x), 3) for x in [x1, y1, x2, y2]
-                        ]
->>>>>>> 842b2be5
                         bboxes.append(inst)
                     else:
                         logger.warning(
